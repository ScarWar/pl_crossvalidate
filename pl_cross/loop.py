import os.path as osp
from copy import deepcopy
from typing import Any, Dict

import logging
import torch
from pytorch_lightning.loggers.base import LoggerCollection, LightningLoggerBase
from pytorch_lightning.loops.base import Loop
from pytorch_lightning.loops.fit_loop import FitLoop
from pytorch_lightning.trainer.states import TrainerFn
from pytorch_lightning.utilities import rank_zero_info


from pl_cross.datamodule import BaseKFoldDataModule

_logger = logging.getLogger('pl_cross')

class KFoldLoop(Loop):
    """ Specialized pytorch lightning loop for doing cross validation 
    Adjusted version of:
    https://github.com/PyTorchLightning/pytorch-lightning/blob/master/pl_examples/loop_examples/kfold.py

    Args:
        num_folds: number of K folds to do
        fit_loop: base fit loop from a instance of pytorch_lightning.Trainer

    """
    def __init__(self, num_folds: int, fit_loop: FitLoop):
        self.num_folds = num_folds
        self.fit_loop = fit_loop
        self.current_fold: int = 0
        self._callback_metrics = [ ]
    
    @property
    def done(self) -> bool:
        """ Check if we are done """
        return self.current_fold >= self.num_folds

    def reset(self) -> None:
        """Nothing to reset in this loop."""
        pass

    def on_run_start(self, *args: Any, **kwargs: Any) -> None:
        """
        Used to call `setup_folds` from the `BaseKFoldDataModule` instance and store 
        the original weights of the model.
        """
        if not isinstance(self.trainer.datamodule, BaseKFoldDataModule):
            raise ValueError(
                'Expected the trainer to have an instance of the BaseKFoldDatamodule equipped'
                f' when running cross validation, but got {self.trainer.datamodule} instead'
            )
        # Setup the datasets for this fold
        self.trainer.datamodule.setup_folds()
        self.trainer.verbose_evaluate = False

        # Make a copy of the initial state of the model
        self.lightning_module_state_dict = deepcopy(self.trainer.lightning_module.state_dict())

    def on_advance_start(self, *args: Any, **kwargs: Any) -> None:
        """ Used to call `setup_fold_index` from the `BaseKFoldDataModule` instance. """
<<<<<<< HEAD
        rank_zero_info(f"Starting fold {self.current_fold+1}/{self.num_folds}")
        self.trainer.datamodule.setup_fold_index(self.current_fold)  
=======
        
        rank_zero_info(
            f"Starting fold {self.current_fold+1}/{self.num_folds} \n"
        )
        self.trainer.datamodule.setup_fold_index(self.current_fold)

        # hijack the _prefix argument of the users logger to correctly log metrics for each fold
        logger = self.trainer.logger
        logger = logger if isinstance(self.trainer.logger, LoggerCollection) else [logger]
        for l in logger:
            if not hasattr(l, '_orig_prefix'):
                l._orig_prefix = l._prefix
            prefix = f"{l.LOGGER_JOIN_CHAR}{l._orig_prefix}" if l._orig_prefix != '' else ''
            l._prefix = f"fold_{self.current_fold}{prefix}"
>>>>>>> a1e3eb70

    def advance(self, *args: Any, **kwargs: Any) -> None:
        """Used to the run a fitting and testing on the current hold."""
        self._reset_fitting()  # requires to reset the tracking stage.
        self.fit_loop.run()

        self._reset_testing()  # requires to reset the tracking stage.
        self.trainer.test_loop.run()

    def on_advance_end(self) -> None:
        """Used to save the weights of the current fold and reset the LightningModule and its optimizers."""
        self.trainer.save_checkpoint(osp.join(self.trainer.weights_save_path, f"model_fold{self.current_fold}.pt"))
        self._callback_metrics.append(deepcopy(self.trainer.callback_metrics))
        # restore the original weights + optimizers and schedulers.
        self.trainer.lightning_module.load_state_dict(self.lightning_module_state_dict)
        self.trainer.accelerator.setup_optimizers(self.trainer)
        
        """ Increment the logger version if possible """
        logger = self.trainer.logger
        if isinstance(logger, LoggerCollection):
            for l in logger: 
                if hasattr(l, "increment"): l.increment()
        elif isinstance(logger, LightningLoggerBase) and hasattr(logger, "increment"):
            self.trainer.logger.increment()

        self.current_fold += 1  # increment fold tracking number.

    def on_run_end(self):
        """ At the end of the run we summarize the results by saving the mean, standard diviation and
            raw values in the callback metrics attribute
        """
        self.trainer.logger_connector._callback_metrics = {}
        for k in self._callback_metrics[0].keys():
            values = torch.stack([cm[k] for cm in self._callback_metrics])
            self.trainer.logger_connector._callback_metrics[k+'_mean'] = values.mean()
            self.trainer.logger_connector._callback_metrics[k+'_std'] = values.std()
            self.trainer.logger_connector._callback_metrics[k+'_raw'] = values

    def on_save_checkpoint(self) -> Dict[str, int]:
        return {"current_fold": self.current_fold}

    def on_load_checkpoint(self, state_dict: Dict) -> None:
        self.current_fold = state_dict["current_fold"]

    def _reset_fitting(self) -> None:
        self.trainer.reset_train_dataloader()
        self.trainer.reset_val_dataloader()
        self.current_epoch = 0
        self.global_step = 0
        self.trainer.state.fn = TrainerFn.FITTING
        self.trainer.training = True

    def _reset_testing(self) -> None:
        self.trainer.reset_test_dataloader()
        self.trainer.state.fn = TrainerFn.TESTING
        self.trainer.testing = True

    @property
    def global_step(self) -> int:
        return self.fit_loop.global_step

    @global_step.setter
    def global_step(self, value) -> None:
        self.fit_loop.global_step = value

    @property
    def current_epoch(self) -> int:
        return self.fit_loop.current_epoch

    @current_epoch.setter
    def current_epoch(self, value) -> None:
        self.fit_loop.current_epoch = value

    def __getattr__(self, key) -> Any:
        # requires to be overridden as attributes of the wrapped loop are being accessed.
        if key not in self.__dict__:
            return getattr(self.fit_loop, key)
        return self.__dict__[key]<|MERGE_RESOLUTION|>--- conflicted
+++ resolved
@@ -52,32 +52,14 @@
             )
         # Setup the datasets for this fold
         self.trainer.datamodule.setup_folds()
-        self.trainer.verbose_evaluate = False
 
         # Make a copy of the initial state of the model
         self.lightning_module_state_dict = deepcopy(self.trainer.lightning_module.state_dict())
 
     def on_advance_start(self, *args: Any, **kwargs: Any) -> None:
         """ Used to call `setup_fold_index` from the `BaseKFoldDataModule` instance. """
-<<<<<<< HEAD
         rank_zero_info(f"Starting fold {self.current_fold+1}/{self.num_folds}")
         self.trainer.datamodule.setup_fold_index(self.current_fold)  
-=======
-        
-        rank_zero_info(
-            f"Starting fold {self.current_fold+1}/{self.num_folds} \n"
-        )
-        self.trainer.datamodule.setup_fold_index(self.current_fold)
-
-        # hijack the _prefix argument of the users logger to correctly log metrics for each fold
-        logger = self.trainer.logger
-        logger = logger if isinstance(self.trainer.logger, LoggerCollection) else [logger]
-        for l in logger:
-            if not hasattr(l, '_orig_prefix'):
-                l._orig_prefix = l._prefix
-            prefix = f"{l.LOGGER_JOIN_CHAR}{l._orig_prefix}" if l._orig_prefix != '' else ''
-            l._prefix = f"fold_{self.current_fold}{prefix}"
->>>>>>> a1e3eb70
 
     def advance(self, *args: Any, **kwargs: Any) -> None:
         """Used to the run a fitting and testing on the current hold."""
