--- conflicted
+++ resolved
@@ -14,14 +14,9 @@
 
 class Trainer(Trainer_pl):
     """
-<<<<<<< HEAD
-    Specialized trainer that implements two additional methods for easy cross validation
-    in pytorch lightning. A
-=======
     Specialized trainer that implements additional method for easy cross validation
     in pytorch lightning. Excepts all arguments that the standard pytorch lightning
     trainer takes + 3 extra arguments for controlling the cross validation.
->>>>>>> a1e3eb70
 
     Args:
         num_folds: number of folds for cross validation
@@ -55,31 +50,18 @@
         val_dataloaders: Optional[DataLoader] = None,
         datamodule: Optional[LightningDataModule] = None,
     ) -> None:
-<<<<<<< HEAD
         """ K fold cross validation
 
         Args:
             model: Model to cross validate.
             train_dataloaders: A instance of :class:`torch.utils.data.DataLoader`
             val_dataloaders: A instance of :class:`torch.utils.data.DataLoader`
-            datamodule: An instance of :class:`~pytorch_lightning.core.datamodule.LightningDataModule`.      
-=======
-        """ Perform K-fold cross validation of a model.
-        
-        Args:
-            model: The model to test.
+            datamodule: An instance of :class:`~pytorch_lightning.core.datamodule.LightningDataModule`.
 
-            train_dataloaders: A instace of :class:`torch.utils.data.DataLoader`
-
-            val_dataloaders: A :class:`torch.utils.data.DataLoader` or a sequence of them specifying validation samples.
-
-            datamodule: An instance of :class:`~pytorch_lightning.core.datamodule.LightningDataModule`.
-        
         Returns:
             A dict contraining three keys per logged value: the `raw` value of each fold, the `mean` of the logged value
             over all the folds and the `std` of the logged values over all the folds
-        
->>>>>>> a1e3eb70
+
         """
         # overwrite standard fit loop
         self.fit_loop = KFoldLoop(self.num_folds, self.fit_loop)
@@ -110,8 +92,12 @@
 
         # restore original fit loop
         self.fit_loop = self.fit_loop.fit_loop
-<<<<<<< HEAD
         self._cross_validation_called = True
+        self.verbose_evaluate = True
+        
+        print(self.callback_metrics)
+        
+        return self.callback_metrics
 
     def create_ensemble(
         self,
@@ -141,13 +127,7 @@
                     "beforehand or pass in a list of ckeckpoint paths in the `ckpt_paths` argument"
                 )
         return EnsembleLightningModule(model, ckpt_paths)
-=======
-        self.verbose_evaluate = True
-        
-        print(self.callback_metrics)
-        
-        return self.callback_metrics
->>>>>>> a1e3eb70
+
 
     @classmethod
     def add_argparse_args(cls, parent_parser: ArgumentParser, **kwargs) -> ArgumentParser:
